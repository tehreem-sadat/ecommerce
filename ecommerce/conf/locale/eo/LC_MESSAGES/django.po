--- conflicted
+++ resolved
@@ -7,18 +7,14 @@
 msgstr ""
 "Project-Id-Version: PACKAGE VERSION\n"
 "Report-Msgid-Bugs-To: \n"
-<<<<<<< HEAD
-"POT-Creation-Date: 2018-02-22 10:47+0000\n"
-=======
 "POT-Creation-Date: 2018-02-22 11:09+0000\n"
->>>>>>> cdfa3216
 "PO-Revision-Date: YEAR-MO-DA HO:MI+ZONE\n"
 "Last-Translator: FULL NAME <EMAIL@ADDRESS>\n"
 "Language-Team: LANGUAGE <LL@li.org>\n"
+"Language: \n"
 "MIME-Version: 1.0\n"
 "Content-Type: text/plain; charset=UTF-8\n"
 "Content-Transfer-Encoding: 8bit\n"
-"Language: \n"
 "Plural-Forms: nplurals=2; plural=(n != 1);\n"
 
 #: ecommerce/core/admin.py
@@ -36,6 +32,7 @@
 #. Translators: "Waffle" is the name of a third-party library. It should not
 #. be translated
 #: ecommerce/core/admin.py
+#, python-brace-format
 msgid ""
 "User administration has been disabled due to the load on the database. This "
 "functionality can be restored by activating the {switch_name} Waffle switch."
@@ -286,6 +283,7 @@
 msgstr "Thïs çöüpön çödé häs éxpïréd. Ⱡ'σяєм ιρѕυм ∂σłσя ѕιт αмєт, ¢σηѕє¢#"
 
 #: ecommerce/coupons/views.py
+#, python-brace-format
 msgid "Product [{product}] not available for purchase."
 msgstr ""
 "Prödüçt [{product}] nöt äväïläßlé för pürçhäsé. Ⱡ'σяєм ιρѕυм ∂σłσя ѕιт αмєт,"
@@ -350,12 +348,14 @@
 "¢σηѕє¢тєтυя #"
 
 #: ecommerce/coupons/views.py ecommerce/extensions/basket/views.py
+#, python-brace-format
 msgid "You have already purchased {course} seat."
 msgstr ""
 "Ýöü hävé älréädý pürçhäséd {course} séät. Ⱡ'σяєм ιρѕυм ∂σłσя ѕιт αмєт, "
 "¢σηѕє¢тєтυ#"
 
 #: ecommerce/coupons/views.py
+#, python-brace-format
 msgid "A discount has been applied, courtesy of {enterprise_customer_name}."
 msgstr ""
 "À dïsçöünt häs ßéén äpplïéd, çöürtésý öf {enterprise_customer_name}. Ⱡ'σяєм "
@@ -382,6 +382,7 @@
 "Ⱡ'σяєм ιρѕυм ∂σłσя ѕιт αмєт, ¢σηѕє¢тєтυя#"
 
 #: ecommerce/courses/publishers.py
+#, python-brace-format
 msgid "Failed to publish commerce data for {course_id} to LMS."
 msgstr ""
 "Fäïléd tö püßlïsh çömmérçé dätä för {course_id} tö LMS. Ⱡ'σяєм ιρѕυм ∂σłσя "
@@ -416,6 +417,7 @@
 " çrédït. Trý thé tränsäçtïön ägäïn. Ⱡ'σяєм ιρѕυм ∂σłσя #"
 
 #: ecommerce/credit/views.py
+#, python-brace-format
 msgid ""
 "Credit is not currently available for \"{course_name}\". If you are "
 "currently enrolled in the course, please try again after all grading is "
@@ -445,6 +447,7 @@
 msgstr "%d%% éntérprïsé dïsçöünt Ⱡ'σяєм ιρѕυм ∂σłσя ѕιт αмєт, ¢σηѕ#"
 
 #: ecommerce/enterprise/benefits.py
+#, python-brace-format
 msgid "{value} fixed-price enterprise discount"
 msgstr ""
 "{value} fïxéd-prïçé éntérprïsé dïsçöünt Ⱡ'σяєм ιρѕυм ∂σłσя ѕιт αмєт, "
@@ -511,6 +514,7 @@
 "¢σηѕє¢тєтυя α#"
 
 #: ecommerce/enterprise/forms.py
+#, python-brace-format
 msgid "Discount provided by {enterprise_customer_name}."
 msgstr ""
 "Dïsçöünt prövïdéd ßý {enterprise_customer_name}. Ⱡ'σяєм ιρѕυм ∂σłσя ѕιт "
@@ -613,16 +617,19 @@
 msgstr "Énd Ⱡ'σяєм#"
 
 #: ecommerce/enterprise/utils.py
+#, python-brace-format
 msgid "SKU {sku} does not exist."
 msgstr "SKÛ {sku} döés nöt éxïst. Ⱡ'σяєм ιρѕυм ∂σłσя ѕιт αмєт, ¢σ#"
 
 #: ecommerce/enterprise/utils.py
+#, python-brace-format
 msgid "There is no Enterprise Customer associated with SKU {sku}."
 msgstr ""
 "Théré ïs nö Éntérprïsé Çüstömér ässöçïätéd wïth SKÛ {sku}. Ⱡ'σяєм ιρѕυм "
 "∂σłσя ѕιт αмєт, ¢σηѕє¢тєтυя α#"
 
 #: ecommerce/enterprise/utils.py
+#, python-brace-format
 msgid ""
 "If you have concerns about sharing your data, please contact your "
 "administrator at {enterprise}."
@@ -631,6 +638,7 @@
 "ädmïnïsträtör ät {enterprise}. Ⱡ'σяєм ιρѕυм ∂σłσя ѕιт αмєт, ¢σηѕє#"
 
 #: ecommerce/enterprise/utils.py
+#, python-brace-format
 msgid ""
 "If you have concerns about sharing your data, please contact your "
 "administrator at {enterprise} at {contact_info}."
@@ -640,6 +648,7 @@
 "αмєт, ¢#"
 
 #: ecommerce/enterprise/utils.py
+#, python-brace-format
 msgid "Enrollment in {course_name} was not complete."
 msgstr ""
 "Énröllmént ïn {course_name} wäs nöt çömplété. Ⱡ'σяєм ιρѕυм ∂σłσя ѕιт αмєт, "
@@ -697,16 +706,14 @@
 "∂σłσя ѕιт αмєт, ¢σηѕє¢тєтυя α#"
 
 #: ecommerce/extensions/api/serializers.py
-<<<<<<< HEAD
-=======
-#, python-brace-format
->>>>>>> cdfa3216
+#, python-brace-format
 msgid "Invalid product class [{product_class}] requested."
 msgstr ""
 "Ìnvälïd prödüçt çläss [{product_class}] réqüéstéd. Ⱡ'σяєм ιρѕυм ∂σłσя ѕιт "
 "αмєт, ¢σηѕє¢тєтυя#"
 
 #: ecommerce/extensions/api/serializers.py
+#, python-brace-format
 msgid ""
 "Course [{course_id}] was not published to LMS because the switch "
 "[publish_course_modes_to_lms] is disabled. To avoid ghost SKUs, data has not"
@@ -744,12 +751,14 @@
 
 #: ecommerce/extensions/api/v2/views/baskets.py
 #: ecommerce/extensions/basket/views.py
+#, python-brace-format
 msgid "Products with SKU(s) [{skus}] do not exist."
 msgstr ""
 "Prödüçts wïth SKÛ(s) [{skus}] dö nöt éxïst. Ⱡ'σяєм ιρѕυм ∂σłσя ѕιт αмєт, "
 "¢σηѕє¢тєтυя#"
 
 #: ecommerce/extensions/basket/models.py
+#, python-brace-format
 msgid "{id} - {status} basket (owner: {owner}, lines: {num_lines})"
 msgstr ""
 "{id} - {status} ßäskét (öwnér: {owner}, lïnés: {num_lines}) Ⱡ'σяєм ιρѕυм "
@@ -794,10 +803,12 @@
 msgstr "Nö SKÛ prövïdéd. Ⱡ'σяєм ιρѕυм ∂σłσя ѕιт αм#"
 
 #: ecommerce/extensions/basket/views.py
+#, python-brace-format
 msgid "SKU [{sku}] does not exist."
 msgstr "SKÛ [{sku}] döés nöt éxïst. Ⱡ'σяєм ιρѕυм ∂σłσя ѕιт αмєт, ¢σηѕ#"
 
 #: ecommerce/extensions/basket/views.py
+#, python-brace-format
 msgid "Product [{product}] not available to buy."
 msgstr ""
 "Prödüçt [{product}] nöt äväïläßlé tö ßüý. Ⱡ'σяєм ιρѕυм ∂σłσя ѕιт αмєт, "
@@ -858,6 +869,7 @@
 "çöürsé. Ⱡ'σяєм ιρѕυм ∂σłσя ѕιт αмєт, ¢σηѕє¢тєт#"
 
 #: ecommerce/extensions/basket/views.py
+#, python-brace-format
 msgid ""
 "{paragraph_start}By purchasing, you and your organization agree to the "
 "following terms:{paragraph_end} {ul_start} {li_start}Each code is valid for "
@@ -884,28 +896,33 @@
 "{user_email} wïth ýöür énröllmént çödé(s). {paragraph_end}#"
 
 #: ecommerce/extensions/basket/views.py
+#, python-brace-format
 msgid "Could not apply the code '{code}'; it requires data sharing consent."
 msgstr ""
 "Çöüld nöt äpplý thé çödé '{code}'; ït réqüïrés dätä shärïng çönsént. Ⱡ'σяєм "
 "ιρѕυм ∂σłσя ѕιт αмєт, ¢σηѕє¢тєтυя α#"
 
 #: ecommerce/extensions/basket/views.py
+#, python-brace-format
 msgid "Coupon code '{code}' has expired."
 msgstr ""
 "Çöüpön çödé '{code}' häs éxpïréd. Ⱡ'σяєм ιρѕυм ∂σłσя ѕιт αмєт, ¢σηѕє¢т#"
 
 #: ecommerce/extensions/basket/views.py
+#, python-brace-format
 msgid "Coupon code '{code}' is not active."
 msgstr ""
 "Çöüpön çödé '{code}' ïs nöt äçtïvé. Ⱡ'σяєм ιρѕυм ∂σłσя ѕιт αмєт, ¢σηѕє¢тє#"
 
 #: ecommerce/extensions/basket/views.py
+#, python-brace-format
 msgid "Coupon code '{code}' has already been redeemed."
 msgstr ""
 "Çöüpön çödé '{code}' häs älréädý ßéén rédééméd. Ⱡ'σяєм ιρѕυм ∂σłσя ѕιт αмєт,"
 " ¢σηѕє¢тєтυя #"
 
 #: ecommerce/extensions/basket/views.py ecommerce/extensions/basket/views.py
+#, python-brace-format
 msgid "Coupon code '{code}' is not valid for this basket."
 msgstr ""
 "Çöüpön çödé '{code}' ïs nöt välïd för thïs ßäskét. Ⱡ'σяєм ιρѕυм ∂σłσя ѕιт "
@@ -918,18 +935,21 @@
 "ѕιт αмєт, ¢σηѕє¢тєтυя α#"
 
 #: ecommerce/extensions/basket/views.py
+#, python-brace-format
 msgid "Coupon code '{code}' added to basket."
 msgstr ""
 "Çöüpön çödé '{code}' äddéd tö ßäskét. Ⱡ'σяєм ιρѕυм ∂σłσя ѕιт αмєт, "
 "¢σηѕє¢тєт#"
 
 #: ecommerce/extensions/basket/views.py
+#, python-brace-format
 msgid "You have already added coupon code '{code}' to your basket."
 msgstr ""
 "Ýöü hävé älréädý äddéd çöüpön çödé '{code}' tö ýöür ßäskét. Ⱡ'σяєм ιρѕυм "
 "∂σłσя ѕιт αмєт, ¢σηѕє¢тєтυя α#"
 
 #: ecommerce/extensions/basket/views.py
+#, python-brace-format
 msgid "Coupon code '{code}' does not exist."
 msgstr ""
 "Çöüpön çödé '{code}' döés nöt éxïst. Ⱡ'σяєм ιρѕυм ∂σłσя ѕιт αмєт, ¢σηѕє¢тє#"
@@ -957,6 +977,7 @@
 msgstr "Émäïl Ⱡ'σяєм ιρѕ#"
 
 #: ecommerce/extensions/dashboard/orders/views.py
+#, python-brace-format
 msgid ""
 "{link_start}Refund #{refund_id}{link_end} created! Click "
 "{link_start}here{link_end} to view it."
@@ -1035,16 +1056,19 @@
 msgstr "Prögräm ÛÛÌD Ⱡ'σяєм ιρѕυм ∂σłσя ѕ#"
 
 #: ecommerce/extensions/offer/utils.py
+#, python-brace-format
 msgid "{benefit_value}%"
 msgstr "{benefit_value}% Ⱡ'σяєм ι#"
 
 #: ecommerce/extensions/offer/utils.py
+#, python-brace-format
 msgid "${benefit_value}"
 msgstr "${benefit_value} Ⱡ'σяєм ι#"
 
 #. Translators: "Waffle" is the name of a third-party library. It should not
 #. be translated
 #: ecommerce/extensions/order/admin.py
+#, python-brace-format
 msgid ""
 "Order administration has been disabled due to the load on the database. This"
 " functionality can be restored by activating the {switch_name} Waffle "
@@ -1059,10 +1083,6 @@
 "αυтє ιяυяє ∂σłσя ιη яєρяєнєη∂єяιт ιη νσłυρтαтє νєłιт єѕѕє ¢ιłłυм ∂σłσяє єυ "
 "ƒυgιαт ηυłłα ραяιαтυя. єχ¢єρтєυя ѕιηт σ¢¢αє¢αт ¢υρι∂αтαт ηση ρяσι∂є#"
 
-#: ecommerce/extensions/order/models.py
-msgid "Business Client"
-msgstr "Büsïnéss Çlïént Ⱡ'σяєм ιρѕυм ∂σłσя ѕιт α#"
-
 #: ecommerce/extensions/order/models.py ecommerce/extensions/payment/models.py
 msgid "Payment Processor"
 msgstr "Päýmént Pröçéssör Ⱡ'σяєм ιρѕυм ∂σłσя ѕιт αмє#"
@@ -1113,6 +1133,7 @@
 #. fields on the payment form. For example, the first name field is
 #. required, so this would read "First name (required)".
 #: ecommerce/extensions/payment/forms.py
+#, python-brace-format
 msgid "{label} (required)"
 msgstr "{label} (réqüïréd) Ⱡ'σяєм ιρѕυм ∂σłσя ѕιт#"
 
@@ -1167,6 +1188,7 @@
 msgstr "Thïs fïéld ïs réqüïréd. Ⱡ'σяєм ιρѕυм ∂σłσя ѕιт αмєт, ¢σ#"
 
 #: ecommerce/extensions/payment/forms.py
+#, python-brace-format
 msgid "{state} is not a valid state/province in {country}."
 msgstr ""
 "{state} ïs nöt ä välïd stäté/prövïnçé ïn {country}. Ⱡ'σяєм ιρѕυм ∂σłσя ѕιт "
@@ -1208,6 +1230,7 @@
 msgstr "... Ⱡ'σяєм#"
 
 #: ecommerce/extensions/payment/views/cybersource.py
+#, python-brace-format
 msgid ""
 "An error occurred while processing your payment. You have not been charged. "
 "Please double-check the information you provided and try again. For help, "
@@ -1289,6 +1312,7 @@
 #: ecommerce/extensions/voucher/tests/test_utils.py
 #: ecommerce/extensions/voucher/tests/test_utils.py
 #: ecommerce/extensions/voucher/utils.py ecommerce/extensions/voucher/utils.py
+#, python-brace-format
 msgid "{percentage} %"
 msgstr "{percentage} % Ⱡ'σяєм ιρѕ#"
 
@@ -1404,10 +1428,12 @@
 msgstr "Émäïl Dömäïns Ⱡ'σяєм ιρѕυм ∂σłσя ѕι#"
 
 #: ecommerce/extensions/voucher/utils.py
+#, python-brace-format
 msgid "Range for coupon [{coupon_id}]"
 msgstr "Rängé för çöüpön [{coupon_id}] Ⱡ'σяєм ιρѕυм ∂σłσя ѕιт αмєт, ¢#"
 
 #: ecommerce/extensions/voucher/views.py
+#, python-brace-format
 msgid "Coupon Report for {coupon_name}"
 msgstr "Çöüpön Répört för {coupon_name} Ⱡ'σяєм ιρѕυм ∂σłσя ѕιт αмєт, #"
 
@@ -1451,14 +1477,17 @@
 msgstr "Réfünd Tränsäçtïöns Ⱡ'σяєм ιρѕυм ∂σłσя ѕιт αмєт,#"
 
 #: ecommerce/management/views.py
+#, python-brace-format
 msgid "{action} is not a valid action."
 msgstr "{action} ïs nöt ä välïd äçtïön. Ⱡ'σяєм ιρѕυм ∂σłσя ѕιт αмєт, ¢σηѕ#"
 
 #: ecommerce/programs/benefits.py
+#, python-brace-format
 msgid "{value}% program discount"
 msgstr "{value}% prögräm dïsçöünt Ⱡ'σяєм ιρѕυм ∂σłσя ѕιт αмєт, #"
 
 #: ecommerce/programs/benefits.py
+#, python-brace-format
 msgid "{value} fixed-price program discount"
 msgstr ""
 "{value} fïxéd-prïçé prögräm dïsçöünt Ⱡ'σяєм ιρѕυм ∂σłσя ѕιт αмєт, ¢σηѕє¢тє#"
@@ -1470,6 +1499,7 @@
 "¢σηѕє¢тєтυя #"
 
 #: ecommerce/programs/forms.py
+#, python-brace-format
 msgid "Discount for the {program_title} {program_type} Program"
 msgstr ""
 "Dïsçöünt för thé {program_title} {program_type} Prögräm Ⱡ'σяєм ιρѕυм ∂σłσя "
