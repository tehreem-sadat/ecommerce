--- conflicted
+++ resolved
@@ -278,18 +278,11 @@
         self.assertTrue(Order.objects.filter(basket=self.basket).exists())
         self.assertEqual(response.status_code, 302)
 
-<<<<<<< HEAD
-        # Now verify that a new business client has been created in current
-        # order is now linked with that client.
-        business_client = BusinessClient.objects.get(name=request_data['organization'])
-        assert Order.objects.filter(basket=self.basket).first().client == business_client
-=======
         # Now verify that a new business client has been created and current
         # order is now linked with that client through Invoice model.
         order = Order.objects.filter(basket=self.basket).first()
         business_client = BusinessClient.objects.get(name=request_data['organization'])
         assert Invoice.objects.get(order=order).business_client == business_client
->>>>>>> 388cbebe
 
     def test_order_creation_error(self):
         """ Verify the view redirects to the Payment error page when an error occurred during Order creation. """
